--- conflicted
+++ resolved
@@ -29,11 +29,7 @@
 [options]
 python_requires = >=3.6
 install_requires =
-<<<<<<< HEAD
-    confection>=0.1.1,<0.3.0
-=======
     confection>=0.0.4,<0.2.0
->>>>>>> b70bf6a2
     packaging>=20.0
     wasabi>=0.9.1,<1.2.0
     srsly>=2.4.3,<3.0.0
